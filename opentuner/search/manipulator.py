--- conflicted
+++ resolved
@@ -327,16 +327,9 @@
   def search_space_size(self):
     return 1
 
-<<<<<<< HEAD
   # Stochastic variators 
   def sv_swarm(self, position, global_best, local_best, *args, **kwargs):
     log.debug('%s is not updated', self.__class__)
-    pass
-=======
-  # Stochastic variators
-  def sv_swarm(self, position, global_best, local_best, *args, **kwargs):
-    raise NotImplementedError()
->>>>>>> 7963484e
   
 class PrimitiveParameter(Parameter):
   """
